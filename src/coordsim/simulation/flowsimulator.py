--- conflicted
+++ resolved
@@ -1,4 +1,3 @@
-<<<<<<< HEAD
 import random
 import logging
 import string
@@ -181,7 +180,7 @@
                 "Flow {} started proccessing at sf '{}' at node {}. Time: {}, "
                 "Processing delay: {}".format(flow.flow_id, current_sf, current_node_id, self.env.now,
                                               processing_delay))
-            
+
             # print(metrics.get_metrics()['current_traffic'])
             node_remaining_cap -= flow.dr
             yield self.env.timeout(processing_delay)
@@ -225,232 +224,4 @@
         metrics.add_end2end_delay(flow.end2end_delay)
         metrics.remove_active_flow(flow, flow.current_node_id, flow.current_sf)
         log.info("Flow {} was processed and departed the network from {}. Time {}"
-                 .format(flow.flow_id, flow.current_node_id, self.env.now))
-=======
-import random
-import logging
-import string
-import numpy as np
-from coordsim.network.flow import Flow
-from coordsim.metrics import metrics
-log = logging.getLogger(__name__)
-
-
-"""
-Flow Simulator class
-This class holds the flow simulator and its internal flow handling functions.
-Flow of data through the simulator (abstract):
-
-start() -> generate_flow() -> init_flow() -> pass_flow() -> process_flow()
-and forward_flow() -> depart_flow() or pass_flow()
-
-"""
-
-
-class FlowSimulator:
-    def __init__(self, env, params):
-        self.env = env
-        self.params = params
-
-    def start(self):
-        """
-        Start the simulator.
-        """
-        log.info("Starting simulation")
-        # Setting the all-pairs shortest path in the NetworkX network as a graph attribute
-        nodes_list = [n[0] for n in self.params.network.nodes.items()]
-        log.info("Using nodes list {}\n".format(nodes_list))
-        log.info("Total of {} ingress nodes available\n".format(len(self.params.ing_nodes)))
-        for node in self.params.ing_nodes:
-            node_id = node[0]
-            self.env.process(self.generate_flow(node_id))
-
-    def generate_flow(self, node_id):
-        """
-        Generate flows at the ingress nodes.
-        """
-        # log.info flow arrivals, departures and waiting for flow to end (flow_duration) at a pre-specified rate
-        while True:
-            flow_id = ''.join(random.choice(string.ascii_uppercase + string.digits) for x in range(6))
-            flow_id_str = "{}-{}".format(node_id, flow_id)
-            # Exponentially distributed random inter arrival rate using a user set (or default) mean
-            inter_arr_time = random.expovariate(self.params.inter_arr_mean)
-            # Assign a random flow datarate and size according to a normal distribution with config. mean and stdev.
-            # Abs here is necessary as normal dist. gives negative numbers.
-
-            # TODO: Change the abs here as it is not a real mean anymore. Will affect result accuracy when
-            # publishing.
-            flow_dr = np.random.normal(self.params.flow_dr_mean, self.params.flow_dr_stdev)
-            # Use a Pareto distribution (Heavy tail) random variable to generate flow sizes
-            flow_size = np.random.pareto(self.params.flow_size_shape) + 1
-
-            # Ignore negative flow_dr or flow_size values
-            if(flow_dr <= 0.00 or flow_size <= 0.00):
-                continue
-
-            # Normal Dist. may produce zeros. That is not desired. We skip the remainder of the loop.
-            # if flow_dr == 0 or flow_size == 0:
-            #     continue
-            # Assign a random SFC to the flow
-            flow_sfc = np.random.choice([sfc for sfc in self.params.sfc_list.keys()])
-            # Get the flow's creation time (current environment time)
-            creation_time = self.env.now
-            # Generate flow based on given params
-            flow = Flow(flow_id_str, flow_sfc, flow_dr, flow_size, creation_time, current_node_id=node_id)
-            # Update metrics for the generated flow
-            metrics.generated_flow()
-            # Generate flows and schedule them at ingress node
-            self.env.process(self.init_flow(flow))
-            yield self.env.timeout(inter_arr_time)
-
-    def init_flow(self, flow):
-        """
-        Initialize flows within the network. This function takes the generated flow object at the ingress node
-        and handles it according to the requested SFC. We check if the SFC that is being requested is indeed
-        within the schedule, otherwise we log a warning and drop the flow.
-        The algorithm will check the flow's requested SFC, and will forward the flow through the network using the
-        SFC's list of SFs based on the LB rules that are provided through the scheduler's 'flow_schedule()'
-        function.
-        """
-        log.info(
-            "Flow {} generated. arrived at node {} Requesting {} - flow duration: {}ms, "
-            "flow dr: {}. Time: {}".format(flow.flow_id, flow.current_node_id, flow.sfc, flow.duration, flow.dr,
-                                           self.env.now))
-        sfc = self.params.sfc_list[flow.sfc]
-        # Check to see if requested SFC exists
-        if sfc is not None:
-            # Iterate over the SFs and process the flow at each SF.
-            yield self.env.process(self.pass_flow(flow, sfc))
-        else:
-            log.warning("No Scheduling rule for requested SFC. Dropping flow {}".format(flow.flow_id))
-            # Update metrics for the dropped flow
-            metrics.dropped_flow()
-            self.env.exit()
-
-    def pass_flow(self, flow, sfc):
-        """
-        Passes the flow to the next node to begin processing.
-        The flow might still be arriving at a previous node or SF.
-        This function is used in a mutual recursion alongside process_flow() function to allow flows to arrive and begin
-        processing without waiting for the flow to completely arrive.
-        The mutual recursion is as follows:
-        pass_flow() -> process_flow() -> pass_flow() and so on...
-        Breaking condition: Flow reaches last position within the SFC, then process_flow() calls depart_flow()
-        instead of pass_flow(). The position of the flow within the SFC is determined using current_position
-        attribute of the flow object.
-        """
-        sf = sfc[flow.current_position]
-        flow.current_sf = sf
-        next_node = self.get_next_node(flow, sf)
-        yield self.env.process(self.forward_flow(flow, next_node))
-        if sf in self.params.sf_placement[next_node]:
-            log.info("Flow {} STARTED ARRIVING at SF {} at node {} for processing. Time: {}"
-                     .format(flow.flow_id, flow.current_sf, flow.current_node_id, self.env.now))
-            yield self.env.process(self.process_flow(flow, sfc))
-        else:
-            log.warning("SF was not found at requested node. Dropping flow {}".format(flow.flow_id))
-            self.env.exit()
-
-    def get_next_node(self, flow, sf):
-        """
-        Get next node using weighted probabilites from the scheduler
-        """
-        schedule = self.params.schedule
-        schedule_sf = schedule[flow.current_node_id][flow.sfc][sf]
-        sf_nodes = [sch_sf for sch_sf in schedule_sf.keys()]
-        sf_probability = [prob for name, prob in schedule_sf.items()]
-        next_node = np.random.choice(sf_nodes, 1, sf_probability)[0]
-        return next_node
-
-    def forward_flow(self, flow, next_node):
-        """
-        Calculates the path delays occurring when forwarding a node
-        Path delays are calculated using the Shortest path
-        The delay is simulated by timing out for the delay amount of duration
-        """
-        path_delay = 0
-        if flow.current_node_id != next_node:
-            path_delay = self.params.network.graph['shortest_paths'][(flow.current_node_id, next_node)][1]
-
-        # Metrics calculation for path delay. Flow's end2end delay is also incremented.
-        metrics.add_path_delay(path_delay)
-        flow.end2end_delay += path_delay
-        if flow.current_node_id == next_node:
-            assert path_delay == 0, "While Forwarding the flow, the Current and Next node same, yet path_delay != 0"
-            log.info("Flow {} will stay in node {}. Time: {}.".format(flow.flow_id, flow.current_node_id, self.env.now))
-        else:
-            log.info("Flow {} will leave node {} towards node {}. Time {}"
-                     .format(flow.flow_id, flow.current_node_id, next_node, self.env.now))
-            yield self.env.timeout(path_delay)
-            flow.current_node_id = next_node
-
-    def process_flow(self, flow, sfc):
-        """
-        Process the flow at the requested SF of the current node.
-        """
-        # Generate a processing delay for the SF
-        current_sf = flow.current_sf
-        current_node_id = flow.current_node_id
-        vnf_delay_mean = self.params.sf_list[flow.current_sf]["processing_delay_mean"]
-        vnf_delay_stdev = self.params.sf_list[flow.current_sf]["processing_delay_stdev"]
-        processing_delay = np.absolute(np.random.normal(vnf_delay_mean, vnf_delay_stdev))
-        # Update metrics for the processing delay
-        # Add the delay to the flow's end2end delay
-        metrics.add_processing_delay(processing_delay)
-        flow.end2end_delay += processing_delay
-        # Get node capacities
-        node_cap = self.params.network.nodes[flow.current_node_id]["cap"]
-        node_remaining_cap = self.params.network.nodes[flow.current_node_id]["remaining_cap"]
-        assert node_remaining_cap >= 0, "Remaining node capacity cannot be less than 0 (zero)!"
-        if flow.dr <= node_remaining_cap:
-            log.info(
-                "Flow {} started proccessing at sf '{}' at node {}. Time: {}, "
-                "Processing delay: {}".format(flow.flow_id, current_sf, current_node_id, self.env.now,
-                                              processing_delay))
-            # Metrics: Add active flow to the SF once the flow has begun processing.
-            metrics.add_active_flow(flow, current_node_id, current_sf)
-            # print(metrics.get_metrics()['current_traffic'])
-            node_remaining_cap -= flow.dr
-            yield self.env.timeout(processing_delay)
-            log.info(
-                "Flow {} started departing sf '{}' at node {}."
-                " Time {}".format(flow.flow_id, flow.current_sf, flow.current_node_id, self.env.now))
-            # Check if flow is currently in last SF, if so, then depart flow.
-
-            if (flow.current_position == len(sfc) - 1):
-                yield self.env.timeout(flow.duration)
-                self.depart_flow(flow)
-            else:
-                # Increment the position of the flow within SFC
-                flow.current_position += 1
-                self.env.process(self.pass_flow(flow, sfc))
-                yield self.env.timeout(flow.duration)
-                # before departing the SF.
-                # print(metrics.get_metrics()['current_active_flows'])
-                log.info("Flow {} FINISHED ARRIVING at SF {} at node {} for processing. Time: {}"
-                         .format(flow.flow_id, current_sf, current_node_id, self.env.now))
-                # Remove the active flow from the SF after it departed the SF
-                metrics.remove_active_flow(flow, current_node_id, current_sf)
-            node_remaining_cap += flow.dr
-            # We assert that remaining capacity must at all times be less than the node capacity so that
-            # nodes dont put back more capacity than the node's capacity.
-            assert node_remaining_cap <= node_cap, "Node remaining capacity cannot be more than node capacity!"
-        else:
-            log.warning("Not enough capacity for flow {} at node {}. Dropping flow."
-                        .format(flow.flow_id, flow.current_node_id))
-            # Update metrics for the dropped flow
-            metrics.dropped_flow()
-            metrics.remove_active_flow(flow, current_node_id, current_sf)
-            self.env.exit()
-
-    def depart_flow(self, flow):
-        """
-        Process the flow at the requested SF of the current node.
-        """
-        # Update metrics for the processed flow
-        metrics.processed_flow()
-        metrics.add_end2end_delay(flow.end2end_delay)
-        metrics.remove_active_flow(flow, flow.current_node_id, flow.current_sf)
-        log.info("Flow {} was processed and departed the network from {}. Time {}"
-                 .format(flow.flow_id, flow.current_node_id, self.env.now))
->>>>>>> d90d4822
+                 .format(flow.flow_id, flow.current_node_id, self.env.now))