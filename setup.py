--- conflicted
+++ resolved
@@ -39,11 +39,8 @@
     entry_points={
         'console_scripts': [
             'coord-sim=coordsim.main:main',
-<<<<<<< HEAD
             'animation=animations.animations:main'
-=======
             'lstm-predict=coordsim.traffic_predictor.lstm_predictor:main'
->>>>>>> 78493d3b
         ],
     },
 )